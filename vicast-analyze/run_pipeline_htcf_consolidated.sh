#!/bin/bash
# Consolidated viral pipeline for HTCF
# Requires snpEff database to be pre-configured via VICAST-annotate

# Check arguments
if [ $# -lt 3 ]; then
    echo "Usage: $0 <R1_fastq> <R2_fastq> <accession> [threads] [--large-files|--extremely-large-files]"
    echo "Example: $0 sample_R1.fastq.gz sample_R2.fastq.gz GQ433359.1 4"
    echo "Example: $0 sample_R1.fastq.gz sample_R2.fastq.gz GQ433359.1 4 --large-files"
    echo "Example: $0 sample_R1.fastq.gz sample_R2.fastq.gz GQ433359.1 4 --extremely-large-files"
    echo ""
    echo "Prerequisites:"
    echo "  Activate conda before running: source /ref/sahlab/software/anaconda3/bin/activate"
    echo ""
    echo "Configuration:"
    echo "  Create pipeline_config.sh from pipeline_config.template.sh to customize paths"
    echo ""
    echo "This script will:"
    echo "  1. Verify snpEff database exists for the accession (must be pre-configured)"
    echo "  2. Run the complete viral genomics pipeline"
    echo ""
    echo "Note: Use VICAST-annotate to add new genomes to snpEff database:"
    echo "  python3 vicast_annotate.py <accession>"
    exit 1
fi

# Parse arguments
R1=$1
R2=$2
ACCESSION=$3
THREADS=${4:-4}  # Default to 4 threads if not specified
LARGE_FILES_FLAG=""

# Check if memory flags are provided (can be in position 4 or 5)
if [ $# -ge 4 ] && [ "$4" == "--large-files" ]; then
    LARGE_FILES_FLAG="--large-files"
    THREADS=4  # Reset to default since flag was in threads position
elif [ $# -ge 4 ] && [ "$4" == "--extremely-large-files" ]; then
    LARGE_FILES_FLAG="--extremely-large-files"
    THREADS=4  # Reset to default since flag was in threads position
elif [ $# -ge 5 ] && [ "$5" == "--large-files" ]; then
    LARGE_FILES_FLAG="--large-files"
elif [ $# -ge 5 ] && [ "$5" == "--extremely-large-files" ]; then
    LARGE_FILES_FLAG="--extremely-large-files"
fi

# Source configuration file if it exists, with fallbacks
SCRIPT_DIR="$( cd "$( dirname "${BASH_SOURCE[0]}" )" && pwd )"
CONFIG_FILE="${SCRIPT_DIR}/pipeline_config.sh"

if [ -f "$CONFIG_FILE" ]; then
    echo "Loading configuration from: $CONFIG_FILE"
    source "$CONFIG_FILE"
else
    echo "⚠️  No configuration file found. Using hardcoded paths."
    # Fallback defaults for backward compatibility
    MAMBA_CMD="conda run -n viral_genomics"
    SNPEFF_DIR="/ref/sahlab/software/snpEff"
    SNPEFF_JAR="${SNPEFF_DIR}/snpEff.jar"
    JAVA_PATH="java"
fi

# Check if conda is available
if ! command -v conda &> /dev/null; then
    echo "❌ Error: conda not found in PATH"
    echo ""
    echo "Please activate conda first:"
    echo "  source /ref/sahlab/software/anaconda3/bin/activate"
    echo ""
    echo "Then re-run this script."
    exit 1
fi

# Set up environment
echo "Setting up HTCF environment..."

# Set paths
PIPELINE_DIR="$(cd "$(dirname "$0")"; pwd)"

# Validate input files exist
if [ ! -f "$R1" ]; then
    echo "Error: R1 file not found: $R1"
    exit 1
fi

if [ ! -f "$R2" ]; then
    echo "Error: R2 file not found: $R2"
    exit 1
fi

echo "Running viral pipeline with:"
echo "  R1: $R1"
echo "  R2: $R2"
echo "  Accession: $ACCESSION"
echo "  Threads: $THREADS"
echo "  Memory mode: $(if [ "$LARGE_FILES_FLAG" == "--extremely-large-files" ]; then echo "extreme (256GB)"; elif [ "$LARGE_FILES_FLAG" == "--large-files" ]; then echo "large (64GB)"; else echo "standard (32GB)"; fi)"
echo "  Working directory: $(pwd)"

# =============================================================================
# PRE-FLIGHT CHECK: Verify snpEff database exists
# =============================================================================
# This pipeline requires snpEff database to be pre-configured via VICAST-annotate
# Database building is intentionally NOT done here to maintain separation of concerns

<<<<<<< HEAD
# Check if snpEff database exists using mamba run
echo "Checking snpEff database for $ACCESSION..."
if $MAMBA_CMD java -jar "$SNPEFF_JAR" databases 2>/dev/null | grep -q "$ACCESSION"; then
    echo "snpEff database found for $ACCESSION"
    
    # Check if the database is actually built (has snpEffectPredictor.bin)
    if [ ! -f "$SNPEFF_DIR/data/$ACCESSION/snpEffectPredictor.bin" ]; then
        echo "Database exists but not built. Building now..."
        build_snpeff_database "$ACCESSION"
        if [ $? -ne 0 ]; then
            echo "Error: Failed to build snpEff database"
            exit 1
        fi
    fi
else
    echo "snpEff database not found for $ACCESSION. Building now..."
    build_snpeff_database "$ACCESSION"
    if [ $? -ne 0 ]; then
        echo "Error: Failed to build snpEff database"
=======
echo "========================================="
echo "Pre-flight check: snpEff database"
echo "========================================="
echo "Checking if $ACCESSION is in snpEff database..."

# Activate conda environment for snpEff check
eval "$(conda shell.bash hook)"
conda activate vicast_analyze

if java -jar "$SNPEFF_JAR" databases 2>/dev/null | grep -q "$ACCESSION"; then
    echo "✓ snpEff database found for $ACCESSION in config"

    # Verify the database is actually built (has snpEffectPredictor.bin)
    if [ -f "$SNPEFF_DIR/data/$ACCESSION/snpEffectPredictor.bin" ]; then
        echo "✓ Database is built and ready"
        echo ""
    else
        echo ""
        echo "❌ ERROR: Database exists in config but is not built!"
        echo ""
        echo "Please use VICAST-annotate to properly build the database:"
        echo "  cd /path/to/VICAST/vicast-annotate"
        echo "  python3 vicast_annotate.py $ACCESSION"
        echo ""
>>>>>>> 6c35a8c9
        exit 1
    fi
else
    echo ""
    echo "❌ ERROR: Genome $ACCESSION not found in snpEff database!"
    echo ""
    echo "This pipeline requires the snpEff database to be set up first."
    echo "Please use VICAST-annotate to add this genome:"
    echo ""
    echo "  cd /path/to/VICAST/vicast-annotate"
    echo "  python3 vicast_annotate.py $ACCESSION"
    echo ""
    echo "This will:"
    echo "  - Download the reference genome and GenBank annotation"
    echo "  - Add the genome to snpEff configuration"
    echo "  - Build the snpEff database with viral-friendly settings"
    echo ""
    exit 1
fi

echo "Running the viral pipeline..."

<<<<<<< HEAD
# Run the pipeline without --add-to-snpeff since we handled it above
# Use python -u for unbuffered output to see progress in real-time
if [ -n "$LARGE_FILES_FLAG" ]; then
    echo "Using $LARGE_FILES_FLAG for increased memory allocation"
    $MAMBA_CMD python -u ${PIPELINE_DIR}/viral_pipeline.py \
=======
# Conda environment already activated from pre-flight check

# Set PYTHONUNBUFFERED for real-time output visibility
# This is critical for monitoring progress in SLURM jobs
export PYTHONUNBUFFERED=1

# Run the pipeline with unbuffered I/O
# stdbuf forces line-buffered output, python -u disables Python buffering
echo "Starting pipeline with real-time progress indicators..."
if [ -n "$LARGE_FILES_FLAG" ]; then
    echo "Using $LARGE_FILES_FLAG for increased memory allocation"
    stdbuf -oL -eL python -u ${PIPELINE_DIR}/viral_pipeline.py \
>>>>>>> 6c35a8c9
        --r1 "$R1" \
        --r2 "$R2" \
        --accession "$ACCESSION" \
        --threads $THREADS \
        --snpeff-jar "$SNPEFF_JAR" \
        --java-path "$JAVA_PATH" \
        --large-files
else
<<<<<<< HEAD
    $MAMBA_CMD python -u ${PIPELINE_DIR}/viral_pipeline.py \
=======
    stdbuf -oL -eL python -u ${PIPELINE_DIR}/viral_pipeline.py \
>>>>>>> 6c35a8c9
        --r1 "$R1" \
        --r2 "$R2" \
        --accession "$ACCESSION" \
        --threads $THREADS \
        --snpeff-jar "$SNPEFF_JAR" \
        --java-path "$JAVA_PATH"
fi

PIPELINE_EXIT_CODE=$?

if [ $PIPELINE_EXIT_CODE -eq 0 ]; then
    echo ""
    echo "Pipeline completed successfully!"
    echo ""
    
    # Extract sample name from R1 filename to only show files for current sample
    SAMPLE_NAME=$(basename "$R1" | sed 's/_R1\.fastq\.gz$//' | sed 's/_R1\.qc\.fastq\.gz$//')
    
    echo "Output files:"
    find ./cleaned_seqs/variants -name "*${SAMPLE_NAME}*.tsv" -o -name "*${SAMPLE_NAME}*.vcf" 2>/dev/null | sort
    echo ""
    echo "Key results:"
    if ls ./cleaned_seqs/variants/*${SAMPLE_NAME}*.snpEFF.ann.tsv >/dev/null 2>&1; then
        echo "  Annotation TSV: $(ls ./cleaned_seqs/variants/*${SAMPLE_NAME}*.snpEFF.ann.tsv | head -1)"
        echo "  Total annotated variants: $(wc -l < $(ls ./cleaned_seqs/variants/*${SAMPLE_NAME}*.snpEFF.ann.tsv | head -1))"
    fi
else
    echo "Pipeline failed with exit code $PIPELINE_EXIT_CODE"
    exit $PIPELINE_EXIT_CODE
fi<|MERGE_RESOLUTION|>--- conflicted
+++ resolved
@@ -102,27 +102,6 @@
 # This pipeline requires snpEff database to be pre-configured via VICAST-annotate
 # Database building is intentionally NOT done here to maintain separation of concerns
 
-<<<<<<< HEAD
-# Check if snpEff database exists using mamba run
-echo "Checking snpEff database for $ACCESSION..."
-if $MAMBA_CMD java -jar "$SNPEFF_JAR" databases 2>/dev/null | grep -q "$ACCESSION"; then
-    echo "snpEff database found for $ACCESSION"
-    
-    # Check if the database is actually built (has snpEffectPredictor.bin)
-    if [ ! -f "$SNPEFF_DIR/data/$ACCESSION/snpEffectPredictor.bin" ]; then
-        echo "Database exists but not built. Building now..."
-        build_snpeff_database "$ACCESSION"
-        if [ $? -ne 0 ]; then
-            echo "Error: Failed to build snpEff database"
-            exit 1
-        fi
-    fi
-else
-    echo "snpEff database not found for $ACCESSION. Building now..."
-    build_snpeff_database "$ACCESSION"
-    if [ $? -ne 0 ]; then
-        echo "Error: Failed to build snpEff database"
-=======
 echo "========================================="
 echo "Pre-flight check: snpEff database"
 echo "========================================="
@@ -147,7 +126,6 @@
         echo "  cd /path/to/VICAST/vicast-annotate"
         echo "  python3 vicast_annotate.py $ACCESSION"
         echo ""
->>>>>>> 6c35a8c9
         exit 1
     fi
 else
@@ -170,13 +148,6 @@
 
 echo "Running the viral pipeline..."
 
-<<<<<<< HEAD
-# Run the pipeline without --add-to-snpeff since we handled it above
-# Use python -u for unbuffered output to see progress in real-time
-if [ -n "$LARGE_FILES_FLAG" ]; then
-    echo "Using $LARGE_FILES_FLAG for increased memory allocation"
-    $MAMBA_CMD python -u ${PIPELINE_DIR}/viral_pipeline.py \
-=======
 # Conda environment already activated from pre-flight check
 
 # Set PYTHONUNBUFFERED for real-time output visibility
@@ -189,7 +160,6 @@
 if [ -n "$LARGE_FILES_FLAG" ]; then
     echo "Using $LARGE_FILES_FLAG for increased memory allocation"
     stdbuf -oL -eL python -u ${PIPELINE_DIR}/viral_pipeline.py \
->>>>>>> 6c35a8c9
         --r1 "$R1" \
         --r2 "$R2" \
         --accession "$ACCESSION" \
@@ -198,11 +168,7 @@
         --java-path "$JAVA_PATH" \
         --large-files
 else
-<<<<<<< HEAD
-    $MAMBA_CMD python -u ${PIPELINE_DIR}/viral_pipeline.py \
-=======
     stdbuf -oL -eL python -u ${PIPELINE_DIR}/viral_pipeline.py \
->>>>>>> 6c35a8c9
         --r1 "$R1" \
         --r2 "$R2" \
         --accession "$ACCESSION" \
